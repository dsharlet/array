--- conflicted
+++ resolved
@@ -92,6 +92,25 @@
   }
 }
 
+template <typename TAB, typename TC, index_t Rows, index_t Cols>
+__attribute__((always_inline))
+void multiply_reduce_matrices(
+    const matrix_ref<TAB>& a, const matrix_ref<TAB>& b,
+    const matrix_ref<TC, Rows, Cols>& c) {
+  for (index_t i : c.i()) {
+    for (index_t j : c.j()) {
+      c(i, j) = 0;
+    }
+  }
+  for (index_t k : a.j()) {
+    for (index_t i : c.i()) {
+      for (index_t j : c.j()) {
+        c(i, j) += a(i, k) * b(k, j);
+      }
+    }
+  }
+}
+
 // This implementation of matrix multiplication splits the loops over
 // the output matrix into chunks, and reorders the small loops
 // innermost to form tiles. This implementation should allow the compiler
@@ -117,7 +136,6 @@
     for (auto jo : split<tile_cols>(c.j())) {
       // Make a reference to this tile of the output.
       auto c_tile = c(io, jo);
-<<<<<<< HEAD
       multiply_reduce_matrices(a, b, c_tile);
     }
   }
@@ -169,7 +187,6 @@
 
   for (auto io : split<tile_rows>(c.i())) {
     for (auto jo : split<tile_cols>(c.j())) {
-      // Make a reference to this tile of the output.
       auto c_tile = c(io, jo);
       for (index_t i : c_tile.i()) {
         for (index_t j : c_tile.j()) {
@@ -203,7 +220,6 @@
 
   for (auto io : split<tile_rows>(c.i())) {
     for (auto jo : split<tile_cols>(c.j())) {
-      // Make a reference to this tile of the output.
       auto c_tile = c(io, jo);
       auto accumulator = make_array<TC>(make_compact(c_tile.shape()));
       for (index_t k : a.j()) {
@@ -234,19 +250,41 @@
 
   for (auto io : split<tile_rows>(c.i())) {
     for (auto jo : split<tile_cols>(c.j())) {
-      // Make a reference to this tile of the output.
       auto c_tile = c(io, jo);
       TC buffer[tile_rows * tile_cols];
       auto accumulator = make_array_ref(buffer, make_compact(c_tile.shape()));
       fill(accumulator, static_cast<TC>(0));
-=======
-
-      // Define an accumulator buffer.
+      for (index_t k : a.j()) {
+        for (index_t i : c_tile.i()) {
+          for (index_t j : c_tile.j()) {
+            accumulator(i, j) += a(i, k) * b(k, j);
+          }
+        }
+      }
+      copy(accumulator, c_tile);
+    }
+  }
+}
+
+template <typename TAB, typename TC>
+__attribute__((noinline))
+void multiply_reduce_tiles_f(
+    const matrix_ref<TAB>& a, const matrix_ref<TAB>& b,
+    const matrix_ref<TC>& c) {
+  // Adjust this depending on the target architecture. For AVX2,
+  // vectors are 256-bit.
+  constexpr index_t vector_size = 32 / sizeof(TC);
+
+  // We want the tiles to be as big as possible without spilling any
+  // of the accumulator registers to the stack.
+  constexpr index_t tile_rows = 4;
+  constexpr index_t tile_cols = vector_size * 3;
+
+  for (auto io : split<tile_rows>(c.i())) {
+    for (auto jo : split<tile_cols>(c.j())) {
+      auto c_tile = c(io, jo);
       TC buffer[tile_rows * tile_cols] = { 0 };
       auto accumulator = make_array_ref(buffer, make_compact(c_tile.shape()));
-
-      // Perform the matrix multiplication for this tile.
->>>>>>> c3f4f9fc
       for (index_t k : a.j()) {
         for (index_t i : c_tile.i()) {
           for (index_t j : c_tile.j()) {
@@ -254,43 +292,6 @@
           }
         }
       }
-<<<<<<< HEAD
-      copy(accumulator, c_tile);
-    }
-  }
-}
-
-template <typename TAB, typename TC>
-__attribute__((noinline))
-void multiply_reduce_tiles_f(
-    const matrix_ref<TAB>& a, const matrix_ref<TAB>& b,
-    const matrix_ref<TC>& c) {
-  // Adjust this depending on the target architecture. For AVX2,
-  // vectors are 256-bit.
-  constexpr index_t vector_size = 32 / sizeof(TC);
-
-  // We want the tiles to be as big as possible without spilling any
-  // of the accumulator registers to the stack.
-  constexpr index_t tile_rows = 4;
-  constexpr index_t tile_cols = vector_size * 3;
-
-  for (auto io : split<tile_rows>(c.i())) {
-    for (auto jo : split<tile_cols>(c.j())) {
-      // Make a reference to this tile of the output.
-      auto c_tile = c(io, jo);
-      TC buffer[tile_rows * tile_cols] = { 0 };
-      auto accumulator = make_array_ref(buffer, make_compact(c_tile.shape()));
-      for (index_t k : a.j()) {
-        for (index_t i : c_tile.i()) {
-          for (index_t j : c_tile.j()) {
-            accumulator(i, j) += a(i, k) * b(k, j);
-          }
-        }
-      }
-=======
-
-      // Copy the accumulators to the output.
->>>>>>> c3f4f9fc
       for (index_t i : c_tile.i()) {
         for (index_t j : c_tile.j()) {
           c_tile(i, j) = accumulator(i, j);
@@ -299,7 +300,6 @@
     }
   }
 }
-
 
 float relative_error(float a, float b) {
   return std::abs(a - b) / std::max(a, b);
@@ -321,38 +321,11 @@
   generate(a, [&]() { return uniform(rng); });
   generate(b, [&]() { return uniform(rng); });
 
-<<<<<<< HEAD
-
-=======
->>>>>>> c3f4f9fc
   matrix<float> c_ref({M, N});
   double ref_time = benchmark([&]() {
     multiply_ref(a.data(), b.data(), c_ref.data(), M, K, N);
   });
-<<<<<<< HEAD
-  std::cout << "ref time: " << ref_time * 1e3 << " ms" << std::endl;
-
-  using function_type = std::function<void(const matrix_ref<float>&, const matrix_ref<float>&, const matrix_ref<float>&)>;
-  struct Test {
-    const char* name;
-    function_type fn;
-  };
-  Test tests[] = {
-    { "multiply_reduce_cols", multiply_reduce_cols<float, float> },
-    { "multiply_reduce_rows", multiply_reduce_rows<float, float> },
-    { "multiply_reduce_tiles_a", multiply_reduce_tiles_a<float, float> },
-    { "multiply_reduce_tiles_b", multiply_reduce_tiles_b<float, float> },
-    { "multiply_reduce_tiles_c", multiply_reduce_tiles_c<float, float> },
-    { "multiply_reduce_tiles_d", multiply_reduce_tiles_d<float, float> },
-    { "multiply_reduce_tiles_e", multiply_reduce_tiles_e<float, float> },
-    { "multiply_reduce_tiles_f", multiply_reduce_tiles_f<float, float> },
-  };
-
-  for (Test i : tests) {
-    matrix<float> c({M, N});
-    double time = benchmark([&]() {
-      i.fn(a.ref(), b.ref(), c.ref());
-=======
+
   std::cout << "reference time: " << ref_time * 1e3 << " ms" << std::endl;
 
   struct version {
@@ -360,16 +333,21 @@
     std::function<void(const matrix_ref<const float>&, const matrix_ref<const float>&, const matrix_ref<float>&)> fn;
   };
   version versions[] = {
-    { "reduce_cols", multiply_reduce_cols<const float, float> },
-    { "reduce_rows", multiply_reduce_rows<const float, float> },
-    { "reduce_tiles", multiply_reduce_tiles<const float, float> },
+    { "multiply_reduce_cols", multiply_reduce_cols<const float, float> },
+    { "multiply_reduce_rows", multiply_reduce_rows<const float, float> },
+    { "multiply_reduce_tiles_a", multiply_reduce_tiles_a<const float, float> },
+    { "multiply_reduce_tiles_b", multiply_reduce_tiles_b<const float, float> },
+    { "multiply_reduce_tiles_c", multiply_reduce_tiles_c<const float, float> },
+    { "multiply_reduce_tiles_d", multiply_reduce_tiles_d<const float, float> },
+    { "multiply_reduce_tiles_e", multiply_reduce_tiles_e<const float, float> },
+    { "multiply_reduce_tiles_f", multiply_reduce_tiles_f<const float, float> },
   };
+
   for (auto i : versions) {
     // Compute the result using all matrix multiply methods.
     matrix<float> c({M, N});
     double time = benchmark([&]() {
       i.fn(a.cref(), b.cref(), c.ref());
->>>>>>> c3f4f9fc
     });
     std::cout << i.name << " time: " << time * 1e3 << " ms" << std::endl;
 
@@ -377,17 +355,10 @@
     const float tolerance = 1e-4f;
     for (index_t i = 0; i < M; i++) {
       for (index_t j = 0; j < N; j++) {
-<<<<<<< HEAD
-        if (relative_error(c(i, j), c_ref(i, j)) > tolerance) {
-          std::cout
-            << "c(" << i << ", " << j << ") = " << c(i, j)
-            << " != c_ref(" << i << ", " << j << ") = " << c_ref(i, j) << std::endl;
-=======
         if (relative_error(c_ref(i, j), c(i, j)) > tolerance) {
           std::cout
             << "c_ref(" << i << ", " << j << ") = " << c_ref(i, j)
             << " != c(" << i << ", " << j << ") = " << c(i, j) << std::endl;
->>>>>>> c3f4f9fc
           return -1;
         }
       }
